--- conflicted
+++ resolved
@@ -1369,17 +1369,6 @@
     }
 }
 
-<<<<<<< HEAD
-=======
-impl<'a, T: Clone> Add<Vec<T>, Vec<T>> for &'a [T] {
-    #[inline]
-    fn add(self, mut rhs: Vec<T>) -> Vec<T> {
-        rhs.push_all(self);
-        rhs
-    }
-}
-
->>>>>>> 84086c46
 #[unsafe_destructor]
 impl<T> Drop for Vec<T> {
     fn drop(&mut self) {
