// Copyright 2012-2013 The Rust Project Developers. See the COPYRIGHT
// file at the top-level directory of this distribution and at
// http://rust-lang.org/COPYRIGHT.
//
// Licensed under the Apache License, Version 2.0 <LICENSE-APACHE or
// http://www.apache.org/licenses/LICENSE-2.0> or the MIT license
// <LICENSE-MIT or http://opensource.org/licenses/MIT>, at your
// option. This file may not be copied, modified, or distributed
// except according to those terms.

use ast;
use codemap::{BytePos, CharPos, CodeMap, Pos, Span};
use codemap;
use diagnostic::SpanHandler;
use ext::tt::transcribe::tt_next_token;
use parse::token;
use parse::token::str_to_ident;

use std::borrow::{IntoCow, Cow};
use std::char;
use std::fmt;
use std::mem::replace;
use std::rc::Rc;

pub use ext::tt::transcribe::{TtReader, new_tt_reader, new_tt_reader_with_doc_flag};

pub mod comments;

pub trait Reader {
    fn is_eof(&self) -> bool;
    fn next_token(&mut self) -> TokenAndSpan;
    /// Report a fatal error with the current span.
    fn fatal(&self, &str) -> !;
    /// Report a non-fatal error with the current span.
    fn err(&self, &str);
    fn peek(&self) -> TokenAndSpan;
    /// Get a token the parser cares about.
    fn real_token(&mut self) -> TokenAndSpan {
        let mut t = self.next_token();
        loop {
            match t.tok {
                token::Whitespace | token::Comment | token::Shebang(_) => {
                    t = self.next_token();
                },
                _ => break
            }
        }
        t
    }
}

#[derive(Clone, PartialEq, Eq, Debug)]
pub struct TokenAndSpan {
    pub tok: token::Token,
    pub sp: Span,
}

pub struct StringReader<'a> {
    pub span_diagnostic: &'a SpanHandler,
    /// The absolute offset within the codemap of the next character to read
    pub pos: BytePos,
    /// The absolute offset within the codemap of the last character read(curr)
    pub last_pos: BytePos,
    /// The column of the next character to read
    pub col: CharPos,
    /// The last character to be read
    pub curr: Option<char>,
    pub filemap: Rc<codemap::FileMap>,
    /* cached: */
    pub peek_tok: token::Token,
    pub peek_span: Span,

    // FIXME (Issue #16472): This field should go away after ToToken impls
    // are revised to go directly to token-trees.
    /// Is \x00<name>,<ctxt>\x00 is interpreted as encoded ast::Ident?
    read_embedded_ident: bool,

    // cache a direct reference to the source text, so that we don't have to
    // retrieve it via `self.filemap.src.as_ref().unwrap()` all the time.
    source_text: Rc<String>
}

impl<'a> Reader for StringReader<'a> {
    fn is_eof(&self) -> bool { self.curr.is_none() }
    /// Return the next token. EFFECT: advances the string_reader.
    fn next_token(&mut self) -> TokenAndSpan {
        let ret_val = TokenAndSpan {
            tok: replace(&mut self.peek_tok, token::Underscore),
            sp: self.peek_span,
        };
        self.advance_token();
        ret_val
    }
    fn fatal(&self, m: &str) -> ! {
        self.fatal_span(self.peek_span, m)
    }
    fn err(&self, m: &str) {
        self.err_span(self.peek_span, m)
    }
    fn peek(&self) -> TokenAndSpan {
        // FIXME(pcwalton): Bad copy!
        TokenAndSpan {
            tok: self.peek_tok.clone(),
            sp: self.peek_span,
        }
    }
}

impl<'a> Reader for TtReader<'a> {
    fn is_eof(&self) -> bool {
        self.cur_tok == token::Eof
    }
    fn next_token(&mut self) -> TokenAndSpan {
        let r = tt_next_token(self);
        debug!("TtReader: r={:?}", r);
        r
    }
    fn fatal(&self, m: &str) -> ! {
        self.sp_diag.span_fatal(self.cur_span, m);
    }
    fn err(&self, m: &str) {
        self.sp_diag.span_err(self.cur_span, m);
    }
    fn peek(&self) -> TokenAndSpan {
        TokenAndSpan {
            tok: self.cur_tok.clone(),
            sp: self.cur_span,
        }
    }
}

// FIXME (Issue #16472): This function should go away after
// ToToken impls are revised to go directly to token-trees.
pub fn make_reader_with_embedded_idents<'b>(span_diagnostic: &'b SpanHandler,
                                            filemap: Rc<codemap::FileMap>)
                                            -> StringReader<'b> {
    let mut sr = StringReader::new_raw(span_diagnostic, filemap);
    sr.read_embedded_ident = true;
    sr.advance_token();
    sr
}

impl<'a> StringReader<'a> {
    /// For comments.rs, which hackily pokes into pos and curr
    pub fn new_raw<'b>(span_diagnostic: &'b SpanHandler,
                       filemap: Rc<codemap::FileMap>) -> StringReader<'b> {
        if filemap.src.is_none() {
            span_diagnostic.handler.bug(&format!("Cannot lex filemap without source: {}",
                                                 filemap.name)[..]);
        }

        let source_text = (*filemap.src.as_ref().unwrap()).clone();

        let mut sr = StringReader {
            span_diagnostic: span_diagnostic,
            pos: filemap.start_pos,
            last_pos: filemap.start_pos,
            col: CharPos(0),
            curr: Some('\n'),
            filemap: filemap,
            /* dummy values; not read */
            peek_tok: token::Eof,
            peek_span: codemap::DUMMY_SP,
            read_embedded_ident: false,
            source_text: source_text
        };
        sr.bump();
        sr
    }

    pub fn new<'b>(span_diagnostic: &'b SpanHandler,
                   filemap: Rc<codemap::FileMap>) -> StringReader<'b> {
        let mut sr = StringReader::new_raw(span_diagnostic, filemap);
        sr.advance_token();
        sr
    }

    pub fn curr_is(&self, c: char) -> bool {
        self.curr == Some(c)
    }

    /// Report a fatal lexical error with a given span.
    pub fn fatal_span(&self, sp: Span, m: &str) -> ! {
        self.span_diagnostic.span_fatal(sp, m)
    }

    /// Report a lexical error with a given span.
    pub fn err_span(&self, sp: Span, m: &str) {
        self.span_diagnostic.span_err(sp, m)
    }

    /// Report a fatal error spanning [`from_pos`, `to_pos`).
    fn fatal_span_(&self, from_pos: BytePos, to_pos: BytePos, m: &str) -> ! {
        self.fatal_span(codemap::mk_sp(from_pos, to_pos), m)
    }

    /// Report a lexical error spanning [`from_pos`, `to_pos`).
    fn err_span_(&self, from_pos: BytePos, to_pos: BytePos, m: &str) {
        self.err_span(codemap::mk_sp(from_pos, to_pos), m)
    }

    /// Report a lexical error spanning [`from_pos`, `to_pos`), appending an
    /// escaped character to the error message
    fn fatal_span_char(&self, from_pos: BytePos, to_pos: BytePos, m: &str, c: char) -> ! {
        let mut m = m.to_string();
        m.push_str(": ");
        for c in c.escape_default() { m.push(c) }
        self.fatal_span_(from_pos, to_pos, &m[..]);
    }

    /// Report a lexical error spanning [`from_pos`, `to_pos`), appending an
    /// escaped character to the error message
    fn err_span_char(&self, from_pos: BytePos, to_pos: BytePos, m: &str, c: char) {
        let mut m = m.to_string();
        m.push_str(": ");
        for c in c.escape_default() { m.push(c) }
        self.err_span_(from_pos, to_pos, &m[..]);
    }

    /// Report a lexical error spanning [`from_pos`, `to_pos`), appending the
    /// offending string to the error message
    fn fatal_span_verbose(&self, from_pos: BytePos, to_pos: BytePos, mut m: String) -> ! {
        m.push_str(": ");
        let from = self.byte_offset(from_pos).to_usize();
        let to = self.byte_offset(to_pos).to_usize();
        m.push_str(&self.source_text[from..to]);
        self.fatal_span_(from_pos, to_pos, &m[..]);
    }

    /// Advance peek_tok and peek_span to refer to the next token, and
    /// possibly update the interner.
    fn advance_token(&mut self) {
        match self.scan_whitespace_or_comment() {
            Some(comment) => {
                self.peek_span = comment.sp;
                self.peek_tok = comment.tok;
            },
            None => {
                if self.is_eof() {
                    self.peek_tok = token::Eof;
                } else {
                    let start_bytepos = self.last_pos;
                    self.peek_tok = self.next_token_inner();
                    self.peek_span = codemap::mk_sp(start_bytepos,
                                                    self.last_pos);
                };
            }
        }
    }

    fn byte_offset(&self, pos: BytePos) -> BytePos {
        (pos - self.filemap.start_pos)
    }

    /// Calls `f` with a string slice of the source text spanning from `start`
    /// up to but excluding `self.last_pos`, meaning the slice does not include
    /// the character `self.curr`.
    pub fn with_str_from<T, F>(&self, start: BytePos, f: F) -> T where
        F: FnOnce(&str) -> T,
    {
        self.with_str_from_to(start, self.last_pos, f)
    }

    /// Create a Name from a given offset to the current offset, each
    /// adjusted 1 towards each other (assumes that on either side there is a
    /// single-byte delimiter).
    pub fn name_from(&self, start: BytePos) -> ast::Name {
        debug!("taking an ident from {:?} to {:?}", start, self.last_pos);
        self.with_str_from(start, token::intern)
    }

    /// As name_from, with an explicit endpoint.
    pub fn name_from_to(&self, start: BytePos, end: BytePos) -> ast::Name {
        debug!("taking an ident from {:?} to {:?}", start, end);
        self.with_str_from_to(start, end, token::intern)
    }

    /// Calls `f` with a string slice of the source text spanning from `start`
    /// up to but excluding `end`.
    fn with_str_from_to<T, F>(&self, start: BytePos, end: BytePos, f: F) -> T where
        F: FnOnce(&str) -> T,
    {
        f(&self.source_text[self.byte_offset(start).to_usize()..
                            self.byte_offset(end).to_usize()])
    }

    /// Converts CRLF to LF in the given string, raising an error on bare CR.
    fn translate_crlf<'b>(&self, start: BytePos,
                          s: &'b str, errmsg: &'b str) -> Cow<'b, str> {
        let mut i = 0;
        while i < s.len() {
            let ch = s.char_at(i);
            let next = i + ch.len_utf8();
            if ch == '\r' {
                if next < s.len() && s.char_at(next) == '\n' {
                    return translate_crlf_(self, start, s, errmsg, i).into_cow();
                }
                let pos = start + BytePos(i as u32);
                let end_pos = start + BytePos(next as u32);
                self.err_span_(pos, end_pos, errmsg);
            }
            i = next;
        }
        return s.into_cow();

        fn translate_crlf_(rdr: &StringReader, start: BytePos,
                        s: &str, errmsg: &str, mut i: usize) -> String {
            let mut buf = String::with_capacity(s.len());
            let mut j = 0;
            while i < s.len() {
                let ch = s.char_at(i);
                let next = i + ch.len_utf8();
                if ch == '\r' {
                    if j < i { buf.push_str(&s[j..i]); }
                    j = next;
                    if next >= s.len() || s.char_at(next) != '\n' {
                        let pos = start + BytePos(i as u32);
                        let end_pos = start + BytePos(next as u32);
                        rdr.err_span_(pos, end_pos, errmsg);
                    }
                }
                i = next;
            }
            if j < s.len() { buf.push_str(&s[j..]); }
            buf
        }
    }


    /// Advance the StringReader by one character. If a newline is
    /// discovered, add it to the FileMap's list of line start offsets.
    pub fn bump(&mut self) {
        self.last_pos = self.pos;
        let current_byte_offset = self.byte_offset(self.pos).to_usize();
        if current_byte_offset < self.source_text.len() {
            assert!(self.curr.is_some());
            let last_char = self.curr.unwrap();
            let ch = self.source_text.char_at(current_byte_offset);
            let next = current_byte_offset + ch.len_utf8();
            let byte_offset_diff = next - current_byte_offset;
            self.pos = self.pos + Pos::from_usize(byte_offset_diff);
            self.curr = Some(ch);
            self.col = self.col + CharPos(1);
            if last_char == '\n' {
                self.filemap.next_line(self.last_pos);
                self.col = CharPos(0);
            }

            if byte_offset_diff > 1 {
                self.filemap.record_multibyte_char(self.last_pos, byte_offset_diff);
            }
        } else {
            self.curr = None;
        }
    }

    pub fn nextch(&self) -> Option<char> {
        let offset = self.byte_offset(self.pos).to_usize();
        if offset < self.source_text.len() {
            Some(self.source_text.char_at(offset))
        } else {
            None
        }
    }

    pub fn nextch_is(&self, c: char) -> bool {
        self.nextch() == Some(c)
    }

    pub fn nextnextch(&self) -> Option<char> {
        let offset = self.byte_offset(self.pos).to_usize();
        let s = &self.source_text[..];
        if offset >= s.len() { return None }
        let next = offset + s.char_at(offset).len_utf8();
        if next < s.len() {
            Some(s.char_at(next))
        } else {
            None
        }
    }

    pub fn nextnextch_is(&self, c: char) -> bool {
        self.nextnextch() == Some(c)
    }

    /// Eats <XID_start><XID_continue>*, if possible.
    fn scan_optional_raw_name(&mut self) -> Option<ast::Name> {
        if !ident_start(self.curr) {
            return None
        }
        let start = self.last_pos;
        while ident_continue(self.curr) {
            self.bump();
        }

        self.with_str_from(start, |string| {
            if string == "_" {
                None
            } else {
                Some(token::intern(string))
            }
        })
    }

    /// PRECONDITION: self.curr is not whitespace
    /// Eats any kind of comment.
    fn scan_comment(&mut self) -> Option<TokenAndSpan> {
        match self.curr {
            Some(c) => {
                if c.is_whitespace() {
                    self.span_diagnostic.span_err(codemap::mk_sp(self.last_pos, self.last_pos),
                                    "called consume_any_line_comment, but there was whitespace");
                }
            },
            None => { }
        }

        if self.curr_is('/') {
            match self.nextch() {
                Some('/') => {
                    self.bump();
                    self.bump();
                    // line comments starting with "///" or "//!" are doc-comments
                    if self.curr_is('/') || self.curr_is('!') {
                        let start_bpos = self.pos - BytePos(3);
                        while !self.is_eof() {
                            match self.curr.unwrap() {
                                '\n' => break,
                                '\r' => {
                                    if self.nextch_is('\n') {
                                        // CRLF
                                        break
                                    } else {
                                        self.err_span_(self.last_pos, self.pos,
                                                       "bare CR not allowed in doc-comment");
                                    }
                                }
                                _ => ()
                            }
                            self.bump();
                        }
                        return self.with_str_from(start_bpos, |string| {
                            // but comments with only more "/"s are not
                            let tok = if is_doc_comment(string) {
                                token::DocComment(token::intern(string))
                            } else {
                                token::Comment
                            };

                            return Some(TokenAndSpan{
                                tok: tok,
                                sp: codemap::mk_sp(start_bpos, self.last_pos)
                            });
                        });
                    } else {
                        let start_bpos = self.last_pos - BytePos(2);
                        while !self.curr_is('\n') && !self.is_eof() { self.bump(); }
                        return Some(TokenAndSpan {
                            tok: token::Comment,
                            sp: codemap::mk_sp(start_bpos, self.last_pos)
                        });
                    }
                }
                Some('*') => {
                    self.bump(); self.bump();
                    self.scan_block_comment()
                }
                _ => None
            }
        } else if self.curr_is('#') {
            if self.nextch_is('!') {

                // Parse an inner attribute.
                if self.nextnextch_is('[') {
                    return None;
                }

                // I guess this is the only way to figure out if
                // we're at the beginning of the file...
                let cmap = CodeMap::new();
                cmap.files.borrow_mut().push(self.filemap.clone());
                let loc = cmap.lookup_char_pos_adj(self.last_pos);
                debug!("Skipping a shebang");
                if loc.line == 1 && loc.col == CharPos(0) {
                    // FIXME: Add shebang "token", return it
                    let start = self.last_pos;
                    while !self.curr_is('\n') && !self.is_eof() { self.bump(); }
                    return Some(TokenAndSpan {
                        tok: token::Shebang(self.name_from(start)),
                        sp: codemap::mk_sp(start, self.last_pos)
                    });
                }
            }
            None
        } else {
            None
        }
    }

    /// If there is whitespace, shebang, or a comment, scan it. Otherwise,
    /// return None.
    fn scan_whitespace_or_comment(&mut self) -> Option<TokenAndSpan> {
        match self.curr.unwrap_or('\0') {
            // # to handle shebang at start of file -- this is the entry point
            // for skipping over all "junk"
            '/' | '#' => {
                let c = self.scan_comment();
                debug!("scanning a comment {:?}", c);
                c
            },
            c if is_whitespace(Some(c)) => {
                let start_bpos = self.last_pos;
                while is_whitespace(self.curr) { self.bump(); }
                let c = Some(TokenAndSpan {
                    tok: token::Whitespace,
                    sp: codemap::mk_sp(start_bpos, self.last_pos)
                });
                debug!("scanning whitespace: {:?}", c);
                c
            },
            _ => None
        }
    }

    /// Might return a sugared-doc-attr
    fn scan_block_comment(&mut self) -> Option<TokenAndSpan> {
        // block comments starting with "/**" or "/*!" are doc-comments
        let is_doc_comment = self.curr_is('*') || self.curr_is('!');
        let start_bpos = self.last_pos - BytePos(2);

        let mut level: isize = 1;
        let mut has_cr = false;
        while level > 0 {
            if self.is_eof() {
                let msg = if is_doc_comment {
                    "unterminated block doc-comment"
                } else {
                    "unterminated block comment"
                };
                let last_bpos = self.last_pos;
                self.fatal_span_(start_bpos, last_bpos, msg);
            }
            let n = self.curr.unwrap();
            match n {
                '/' if self.nextch_is('*') => {
                    level += 1;
                    self.bump();
                }
                '*' if self.nextch_is('/') => {
                    level -= 1;
                    self.bump();
                }
                '\r' => {
                    has_cr = true;
                }
                _ => ()
            }
            self.bump();
        }

        self.with_str_from(start_bpos, |string| {
            // but comments with only "*"s between two "/"s are not
            let tok = if is_block_doc_comment(string) {
                let string = if has_cr {
                    self.translate_crlf(start_bpos, string,
                                        "bare CR not allowed in block doc-comment")
                } else { string.into_cow() };
                token::DocComment(token::intern(&string[..]))
            } else {
                token::Comment
            };

            Some(TokenAndSpan{
                tok: tok,
                sp: codemap::mk_sp(start_bpos, self.last_pos)
            })
        })
    }

    // FIXME (Issue #16472): The scan_embedded_hygienic_ident function
    // should go away after we revise the syntax::ext::quote::ToToken
    // impls to go directly to token-trees instead of thing -> string
    // -> token-trees.  (The function is currently used to resolve
    // Issues #15750 and #15962.)
    //
    // Since this function is only used for certain internal macros,
    // and the functionality it provides is not exposed to end user
    // programs, pnkfelix deliberately chose to write it in a way that
    // favors rustc debugging effectiveness over runtime efficiency.

    /// Scan through input of form \x00name_NNNNNN,ctxt_CCCCCCC\x00
    /// whence: `NNNNNN` is a string of characters forming an integer
    /// (the name) and `CCCCCCC` is a string of characters forming an
    /// integer (the ctxt), separate by a comma and delimited by a
    /// `\x00` marker.
    #[inline(never)]
    fn scan_embedded_hygienic_ident(&mut self) -> ast::Ident {
        fn bump_expecting_char<'a,D:fmt::Debug>(r: &mut StringReader<'a>,
                                                c: char,
                                                described_c: D,
                                                whence: &str) {
            match r.curr {
                Some(r_c) if r_c == c => r.bump(),
                Some(r_c) => panic!("expected {:?}, hit {:?}, {}", described_c, r_c, whence),
                None      => panic!("expected {:?}, hit EOF, {}", described_c, whence),
            }
        }

        let whence = "while scanning embedded hygienic ident";

        // skip over the leading `\x00`
        bump_expecting_char(self, '\x00', "nul-byte", whence);

        // skip over the "name_"
        for c in "name_".chars() {
            bump_expecting_char(self, c, c, whence);
        }

        let start_bpos = self.last_pos;
        let base = 10;

        // find the integer representing the name
<<<<<<< HEAD
        self.scan_digits(base);
        let encoded_name: u32 = self.with_str_from(start_bpos, |s| {
            u32::from_str_radix(s, 10).unwrap_or_else(|_| {
=======
        self.scan_digits(base, base);
        let encoded_name : u32 = self.with_str_from(start_bpos, |s| {
            num::from_str_radix(s, 10).unwrap_or_else(|_| {
>>>>>>> 606f50c4
                panic!("expected digits representing a name, got {:?}, {}, range [{:?},{:?}]",
                      s, whence, start_bpos, self.last_pos);
            })
        });

        // skip over the `,`
        bump_expecting_char(self, ',', "comma", whence);

        // skip over the "ctxt_"
        for c in "ctxt_".chars() {
            bump_expecting_char(self, c, c, whence);
        }

        // find the integer representing the ctxt
        let start_bpos = self.last_pos;
        self.scan_digits(base, base);
        let encoded_ctxt : ast::SyntaxContext = self.with_str_from(start_bpos, |s| {
            u32::from_str_radix(s, 10).unwrap_or_else(|_| {
                panic!("expected digits representing a ctxt, got {:?}, {}", s, whence);
            })
        });

        // skip over the `\x00`
        bump_expecting_char(self, '\x00', "nul-byte", whence);

        ast::Ident { name: ast::Name(encoded_name),
                     ctxt: encoded_ctxt, }
    }

    /// Scan through any digits (base `scan_radix`) or underscores,
    /// and return how many digits there were.
    ///
    /// `real_radix` represents the true radix of the number we're
    /// interested in, and errors will be emitted for any digits
    /// between `real_radix` and `scan_radix`.
    fn scan_digits(&mut self, real_radix: u32, scan_radix: u32) -> usize {
        assert!(real_radix <= scan_radix);
        let mut len = 0;
        loop {
            let c = self.curr;
            if c == Some('_') { debug!("skipping a _"); self.bump(); continue; }
            match c.and_then(|cc| cc.to_digit(scan_radix)) {
                Some(_) => {
                    debug!("{:?} in scan_digits", c);
                    // check that the hypothetical digit is actually
                    // in range for the true radix
                    if c.unwrap().to_digit(real_radix).is_none() {
                        self.err_span_(self.last_pos, self.pos,
                                       &format!("invalid digit for a base {} literal",
                                                real_radix));
                    }
                    len += 1;
                    self.bump();
                }
                _ => return len
            }
        };
    }

    /// Lex a LIT_INTEGER or a LIT_FLOAT
    fn scan_number(&mut self, c: char) -> token::Lit {
        let mut num_digits;
        let mut base = 10;
        let start_bpos = self.last_pos;

        self.bump();

        if c == '0' {
            match self.curr.unwrap_or('\0') {
                'b' => { self.bump(); base = 2; num_digits = self.scan_digits(2, 10); }
                'o' => { self.bump(); base = 8; num_digits = self.scan_digits(8, 10); }
                'x' => { self.bump(); base = 16; num_digits = self.scan_digits(16, 16); }
                '0'...'9' | '_' | '.' => {
                    num_digits = self.scan_digits(10, 10) + 1;
                }
                _ => {
                    // just a 0
                    return token::Integer(self.name_from(start_bpos));
                }
            }
        } else if c.is_digit(10) {
            num_digits = self.scan_digits(10, 10) + 1;
        } else {
            num_digits = 0;
        }

        if num_digits == 0 {
            self.err_span_(start_bpos, self.last_pos, "no valid digits found for number");
            return token::Integer(token::intern("0"));
        }

        // might be a float, but don't be greedy if this is actually an
        // integer literal followed by field/method access or a range pattern
        // (`0..2` and `12.foo()`)
        if self.curr_is('.') && !self.nextch_is('.') && !self.nextch().unwrap_or('\0')
                                                             .is_xid_start() {
            // might have stuff after the ., and if it does, it needs to start
            // with a number
            self.bump();
            if self.curr.unwrap_or('\0').is_digit(10) {
                self.scan_digits(10, 10);
                self.scan_float_exponent();
            }
            let last_pos = self.last_pos;
            self.check_float_base(start_bpos, last_pos, base);
            return token::Float(self.name_from(start_bpos));
        } else {
            // it might be a float if it has an exponent
            if self.curr_is('e') || self.curr_is('E') {
                self.scan_float_exponent();
                let last_pos = self.last_pos;
                self.check_float_base(start_bpos, last_pos, base);
                return token::Float(self.name_from(start_bpos));
            }
            // but we certainly have an integer!
            return token::Integer(self.name_from(start_bpos));
        }
    }

    /// Scan over `n_digits` hex digits, stopping at `delim`, reporting an
    /// error if too many or too few digits are encountered.
    fn scan_hex_digits(&mut self,
                       n_digits: usize,
                       delim: char,
                       below_0x7f_only: bool)
                       -> bool {
        debug!("scanning {} digits until {:?}", n_digits, delim);
        let start_bpos = self.last_pos;
        let mut accum_int = 0;

        let mut valid = true;
        for _ in 0..n_digits {
            if self.is_eof() {
                let last_bpos = self.last_pos;
                self.fatal_span_(start_bpos, last_bpos, "unterminated numeric character escape");
            }
            if self.curr_is(delim) {
                let last_bpos = self.last_pos;
                self.err_span_(start_bpos, last_bpos, "numeric character escape is too short");
                valid = false;
                break;
            }
            let c = self.curr.unwrap_or('\x00');
            accum_int *= 16;
            accum_int += c.to_digit(16).unwrap_or_else(|| {
                self.err_span_char(self.last_pos, self.pos,
                              "illegal character in numeric character escape", c);

                valid = false;
                0
            });
            self.bump();
        }

        if below_0x7f_only && accum_int >= 0x80 {
            self.err_span_(start_bpos,
                           self.last_pos,
                           "this form of character escape may only be used \
                            with characters in the range [\\x00-\\x7f]");
            valid = false;
        }

        match char::from_u32(accum_int) {
            Some(_) => valid,
            None => {
                let last_bpos = self.last_pos;
                self.err_span_(start_bpos, last_bpos, "illegal numeric character escape");
                false
            }
        }
    }

    /// Scan for a single (possibly escaped) byte or char
    /// in a byte, (non-raw) byte string, char, or (non-raw) string literal.
    /// `start` is the position of `first_source_char`, which is already consumed.
    ///
    /// Returns true if there was a valid char/byte, false otherwise.
    fn scan_char_or_byte(&mut self, start: BytePos, first_source_char: char,
                         ascii_only: bool, delim: char) -> bool {
        match first_source_char {
            '\\' => {
                // '\X' for some X must be a character constant:
                let escaped = self.curr;
                let escaped_pos = self.last_pos;
                self.bump();
                match escaped {
                    None => {},  // EOF here is an error that will be checked later.
                    Some(e) => {
                        return match e {
                            'n' | 'r' | 't' | '\\' | '\'' | '"' | '0' => true,
                            'x' => self.scan_byte_escape(delim, !ascii_only),
                            'u' if self.curr_is('{') => {
                            let valid = self.scan_unicode_escape(delim);
                            if valid && ascii_only {
                                self.err_span_(
                                    escaped_pos,
                                    self.last_pos,
                                    "unicode escape sequences cannot be used as a byte or in \
                                    a byte string"
                                );
                                false
                            } else {
                               valid
                            }
                            }
                            '\n' if delim == '"' => {
                                self.consume_whitespace();
                                true
                            },
                            '\r' if delim == '"' && self.curr_is('\n') => {
                                self.consume_whitespace();
                                true
                            }
                            c => {
                                let last_pos = self.last_pos;
                                self.err_span_char(
                                    escaped_pos, last_pos,
                                    if ascii_only { "unknown byte escape" }
                                    else { "unknown character escape" },
                                    c);
                                if e == '\r' {
                                    let sp = codemap::mk_sp(escaped_pos, last_pos);
                                    self.span_diagnostic.span_help(
                                        sp,
                                        "this is an isolated carriage return; consider checking \
                                         your editor and version control settings")
                                }
                                false
                            }
                        }
                    }
                }
            }
            '\t' | '\n' | '\r' | '\'' if delim == '\'' => {
                let last_pos = self.last_pos;
                self.err_span_char(
                    start, last_pos,
                    if ascii_only { "byte constant must be escaped" }
                    else { "character constant must be escaped" },
                    first_source_char);
                return false;
            }
            '\r' => {
                if self.curr_is('\n') {
                    self.bump();
                    return true;
                } else {
                    self.err_span_(start, self.last_pos,
                                   "bare CR not allowed in string, use \\r instead");
                    return false;
                }
            }
            _ => if ascii_only && first_source_char > '\x7F' {
                let last_pos = self.last_pos;
                self.err_span_char(
                    start, last_pos,
                    "byte constant must be ASCII. \
                     Use a \\xHH escape for a non-ASCII byte", first_source_char);
                return false;
            }
        }
        true
    }

    /// Scan over a \u{...} escape
    ///
    /// At this point, we have already seen the \ and the u, the { is the current character. We
    /// will read at least one digit, and up to 6, and pass over the }.
    fn scan_unicode_escape(&mut self, delim: char) -> bool {
        self.bump(); // past the {
        let start_bpos = self.last_pos;
        let mut count = 0;
        let mut accum_int = 0;
        let mut valid = true;

        while !self.curr_is('}') && count <= 6 {
            let c = match self.curr {
                Some(c) => c,
                None => {
                    self.fatal_span_(start_bpos, self.last_pos,
                                     "unterminated unicode escape (found EOF)");
                }
            };
            accum_int *= 16;
            accum_int += c.to_digit(16).unwrap_or_else(|| {
                if c == delim {
                    self.fatal_span_(self.last_pos, self.pos,
                                     "unterminated unicode escape (needed a `}`)");
                } else {
                    self.err_span_char(self.last_pos, self.pos,
                                   "illegal character in unicode escape", c);
                }
                valid = false;
                0
            });
            self.bump();
            count += 1;
        }

        if count > 6 {
            self.err_span_(start_bpos, self.last_pos,
                          "overlong unicode escape (can have at most 6 hex digits)");
            valid = false;
        }

        self.bump(); // past the ending }

        if valid && (char::from_u32(accum_int).is_none() || count == 0) {
            self.err_span_(start_bpos, self.last_pos, "illegal unicode character escape");
            valid= false;
        }


        valid
    }

    /// Scan over a float exponent.
    fn scan_float_exponent(&mut self) {
        if self.curr_is('e') || self.curr_is('E') {
            self.bump();
            if self.curr_is('-') || self.curr_is('+') {
                self.bump();
            }
            if self.scan_digits(10, 10) == 0 {
                self.err_span_(self.last_pos, self.pos, "expected at least one digit in exponent")
            }
        }
    }

    /// Check that a base is valid for a floating literal, emitting a nice
    /// error if it isn't.
    fn check_float_base(&mut self, start_bpos: BytePos, last_bpos: BytePos, base: usize) {
        match base {
            16 => self.err_span_(start_bpos, last_bpos, "hexadecimal float literal is not \
                                   supported"),
            8 => self.err_span_(start_bpos, last_bpos, "octal float literal is not supported"),
            2 => self.err_span_(start_bpos, last_bpos, "binary float literal is not supported"),
            _   => ()
        }
    }

    fn binop(&mut self, op: token::BinOpToken) -> token::Token {
        self.bump();
        if self.curr_is('=') {
            self.bump();
            return token::BinOpEq(op);
        } else {
            return token::BinOp(op);
        }
    }

    /// Return the next token from the string, advances the input past that
    /// token, and updates the interner
    fn next_token_inner(&mut self) -> token::Token {
        let c = self.curr;
        if ident_start(c) && match (c.unwrap(), self.nextch(), self.nextnextch()) {
            // Note: r as in r" or r#" is part of a raw string literal,
            // b as in b' is part of a byte literal.
            // They are not identifiers, and are handled further down.
           ('r', Some('"'), _) | ('r', Some('#'), _) |
           ('b', Some('"'), _) | ('b', Some('\''), _) |
           ('b', Some('r'), Some('"')) | ('b', Some('r'), Some('#')) => false,
           _ => true
        } {
            let start = self.last_pos;
            while ident_continue(self.curr) {
                self.bump();
            }

            return self.with_str_from(start, |string| {
                if string == "_" {
                    token::Underscore
                } else {
                    // FIXME: perform NFKC normalization here. (Issue #2253)
                    if self.curr_is(':') && self.nextch_is(':') {
                        token::Ident(str_to_ident(string), token::ModName)
                    } else {
                        token::Ident(str_to_ident(string), token::Plain)
                    }
                }
            });
        }

        if is_dec_digit(c) {
            let num = self.scan_number(c.unwrap());
            let suffix = self.scan_optional_raw_name();
            debug!("next_token_inner: scanned number {:?}, {:?}", num, suffix);
            return token::Literal(num, suffix)
        }

        if self.read_embedded_ident {
            match (c.unwrap(), self.nextch(), self.nextnextch()) {
                ('\x00', Some('n'), Some('a')) => {
                    let ast_ident = self.scan_embedded_hygienic_ident();
                    return if self.curr_is(':') && self.nextch_is(':') {
                        token::Ident(ast_ident, token::ModName)
                    } else {
                        token::Ident(ast_ident, token::Plain)
                    };
                }
                _ => {}
            }
        }

        match c.expect("next_token_inner called at EOF") {
          // One-byte tokens.
          ';' => { self.bump(); return token::Semi; }
          ',' => { self.bump(); return token::Comma; }
          '.' => {
              self.bump();
              return if self.curr_is('.') {
                  self.bump();
                  if self.curr_is('.') {
                      self.bump();
                      token::DotDotDot
                  } else {
                      token::DotDot
                  }
              } else {
                  token::Dot
              };
          }
          '(' => { self.bump(); return token::OpenDelim(token::Paren); }
          ')' => { self.bump(); return token::CloseDelim(token::Paren); }
          '{' => { self.bump(); return token::OpenDelim(token::Brace); }
          '}' => { self.bump(); return token::CloseDelim(token::Brace); }
          '[' => { self.bump(); return token::OpenDelim(token::Bracket); }
          ']' => { self.bump(); return token::CloseDelim(token::Bracket); }
          '@' => { self.bump(); return token::At; }
          '#' => { self.bump(); return token::Pound; }
          '~' => { self.bump(); return token::Tilde; }
          '?' => { self.bump(); return token::Question; }
          ':' => {
            self.bump();
            if self.curr_is(':') {
                self.bump();
                return token::ModSep;
            } else {
                return token::Colon;
            }
          }

          '$' => { self.bump(); return token::Dollar; }

          // Multi-byte tokens.
          '=' => {
            self.bump();
            if self.curr_is('=') {
                self.bump();
                return token::EqEq;
            } else if self.curr_is('>') {
                self.bump();
                return token::FatArrow;
            } else {
                return token::Eq;
            }
          }
          '!' => {
            self.bump();
            if self.curr_is('=') {
                self.bump();
                return token::Ne;
            } else { return token::Not; }
          }
          '<' => {
            self.bump();
            match self.curr.unwrap_or('\x00') {
              '=' => { self.bump(); return token::Le; }
              '<' => { return self.binop(token::Shl); }
              '-' => {
                self.bump();
                match self.curr.unwrap_or('\x00') {
                  _ => { return token::LArrow; }
                }
              }
              _ => { return token::Lt; }
            }
          }
          '>' => {
            self.bump();
            match self.curr.unwrap_or('\x00') {
              '=' => { self.bump(); return token::Ge; }
              '>' => { return self.binop(token::Shr); }
              _ => { return token::Gt; }
            }
          }
          '\'' => {
            // Either a character constant 'a' OR a lifetime name 'abc
            self.bump();
            let start = self.last_pos;

            // the eof will be picked up by the final `'` check below
            let c2 = self.curr.unwrap_or('\x00');
            self.bump();

            // If the character is an ident start not followed by another single
            // quote, then this is a lifetime name:
            if ident_start(Some(c2)) && !self.curr_is('\'') {
                while ident_continue(self.curr) {
                    self.bump();
                }

                // Include the leading `'` in the real identifier, for macro
                // expansion purposes. See #12512 for the gory details of why
                // this is necessary.
                let ident = self.with_str_from(start, |lifetime_name| {
                    str_to_ident(&format!("'{}", lifetime_name))
                });

                // Conjure up a "keyword checking ident" to make sure that
                // the lifetime name is not a keyword.
                let keyword_checking_ident =
                    self.with_str_from(start, |lifetime_name| {
                        str_to_ident(lifetime_name)
                    });
                let keyword_checking_token =
                    &token::Ident(keyword_checking_ident, token::Plain);
                let last_bpos = self.last_pos;
                if keyword_checking_token.is_keyword(token::keywords::SelfValue) {
                    self.err_span_(start,
                                   last_bpos,
                                   "invalid lifetime name: 'self \
                                    is no longer a special lifetime");
                } else if keyword_checking_token.is_any_keyword() &&
                    !keyword_checking_token.is_keyword(token::keywords::Static)
                {
                    self.err_span_(start,
                                   last_bpos,
                                   "invalid lifetime name");
                }
                return token::Lifetime(ident);
            }

            // Otherwise it is a character constant:
            let valid = self.scan_char_or_byte(start, c2, /* ascii_only = */ false, '\'');
            if !self.curr_is('\'') {
                let last_bpos = self.last_pos;
                self.fatal_span_verbose(
                                   // Byte offsetting here is okay because the
                                   // character before position `start` is an
                                   // ascii single quote.
                                   start - BytePos(1), last_bpos,
                                   "unterminated character constant".to_string());
            }
            let id = if valid { self.name_from(start) } else { token::intern("0") };
            self.bump(); // advance curr past token
            let suffix = self.scan_optional_raw_name();
            return token::Literal(token::Char(id), suffix);
          }
          'b' => {
            self.bump();
            let lit = match self.curr {
                Some('\'') => self.scan_byte(),
                Some('"') => self.scan_byte_string(),
                Some('r') => self.scan_raw_byte_string(),
                _ => unreachable!()  // Should have been a token::Ident above.
            };
            let suffix = self.scan_optional_raw_name();
            return token::Literal(lit, suffix);
          }
          '"' => {
            let start_bpos = self.last_pos;
            let mut valid = true;
            self.bump();
            while !self.curr_is('"') {
                if self.is_eof() {
                    let last_bpos = self.last_pos;
                    self.fatal_span_(start_bpos, last_bpos, "unterminated double quote string");
                }

                let ch_start = self.last_pos;
                let ch = self.curr.unwrap();
                self.bump();
                valid &= self.scan_char_or_byte(ch_start, ch, /* ascii_only = */ false, '"');
            }
            // adjust for the ASCII " at the start of the literal
            let id = if valid { self.name_from(start_bpos + BytePos(1)) }
                     else { token::intern("??") };
            self.bump();
            let suffix = self.scan_optional_raw_name();
            return token::Literal(token::Str_(id), suffix);
          }
          'r' => {
            let start_bpos = self.last_pos;
            self.bump();
            let mut hash_count = 0;
            while self.curr_is('#') {
                self.bump();
                hash_count += 1;
            }

            if self.is_eof() {
                let last_bpos = self.last_pos;
                self.fatal_span_(start_bpos, last_bpos, "unterminated raw string");
            } else if !self.curr_is('"') {
                let last_bpos = self.last_pos;
                let curr_char = self.curr.unwrap();
                self.fatal_span_char(start_bpos, last_bpos,
                                "only `#` is allowed in raw string delimitation; \
                                 found illegal character",
                                curr_char);
            }
            self.bump();
            let content_start_bpos = self.last_pos;
            let mut content_end_bpos;
            let mut valid = true;
            'outer: loop {
                if self.is_eof() {
                    let last_bpos = self.last_pos;
                    self.fatal_span_(start_bpos, last_bpos, "unterminated raw string");
                }
                //if self.curr_is('"') {
                    //content_end_bpos = self.last_pos;
                    //for _ in 0..hash_count {
                        //self.bump();
                        //if !self.curr_is('#') {
                            //continue 'outer;
                let c = self.curr.unwrap();
                match c {
                    '"' => {
                        content_end_bpos = self.last_pos;
                        for _ in 0..hash_count {
                            self.bump();
                            if !self.curr_is('#') {
                                continue 'outer;
                            }
                        }
                        break;
                    },
                    '\r' => {
                        if !self.nextch_is('\n') {
                            let last_bpos = self.last_pos;
                            self.err_span_(start_bpos, last_bpos, "bare CR not allowed in raw \
                                           string, use \\r instead");
                            valid = false;
                        }
                    }
                    _ => ()
                }
                self.bump();
            }
            self.bump();
            let id = if valid {
                self.name_from_to(content_start_bpos, content_end_bpos)
            } else {
                token::intern("??")
            };
            let suffix = self.scan_optional_raw_name();
            return token::Literal(token::StrRaw(id, hash_count), suffix);
          }
          '-' => {
            if self.nextch_is('>') {
                self.bump();
                self.bump();
                return token::RArrow;
            } else { return self.binop(token::Minus); }
          }
          '&' => {
            if self.nextch_is('&') {
                self.bump();
                self.bump();
                return token::AndAnd;
            } else { return self.binop(token::And); }
          }
          '|' => {
            match self.nextch() {
              Some('|') => { self.bump(); self.bump(); return token::OrOr; }
              _ => { return self.binop(token::Or); }
            }
          }
          '+' => { return self.binop(token::Plus); }
          '*' => { return self.binop(token::Star); }
          '/' => { return self.binop(token::Slash); }
          '^' => { return self.binop(token::Caret); }
          '%' => { return self.binop(token::Percent); }
          c => {
              let last_bpos = self.last_pos;
              let bpos = self.pos;
              self.fatal_span_char(last_bpos, bpos, "unknown start of token", c);
          }
        }
    }

    fn consume_whitespace(&mut self) {
        while is_whitespace(self.curr) && !self.is_eof() { self.bump(); }
    }

    fn read_to_eol(&mut self) -> String {
        let mut val = String::new();
        while !self.curr_is('\n') && !self.is_eof() {
            val.push(self.curr.unwrap());
            self.bump();
        }
        if self.curr_is('\n') { self.bump(); }
        return val
    }

    fn read_one_line_comment(&mut self) -> String {
        let val = self.read_to_eol();
        assert!((val.as_bytes()[0] == b'/' && val.as_bytes()[1] == b'/')
             || (val.as_bytes()[0] == b'#' && val.as_bytes()[1] == b'!'));
        return val;
    }

    fn consume_non_eol_whitespace(&mut self) {
        while is_whitespace(self.curr) && !self.curr_is('\n') && !self.is_eof() {
            self.bump();
        }
    }

    fn peeking_at_comment(&self) -> bool {
        (self.curr_is('/') && self.nextch_is('/'))
     || (self.curr_is('/') && self.nextch_is('*'))
     // consider shebangs comments, but not inner attributes
     || (self.curr_is('#') && self.nextch_is('!') && !self.nextnextch_is('['))
    }

    fn scan_byte(&mut self) -> token::Lit {
        self.bump();
        let start = self.last_pos;

        // the eof will be picked up by the final `'` check below
        let c2 = self.curr.unwrap_or('\x00');
        self.bump();

        let valid = self.scan_char_or_byte(start, c2, /* ascii_only = */ true, '\'');
        if !self.curr_is('\'') {
            // Byte offsetting here is okay because the
            // character before position `start` are an
            // ascii single quote and ascii 'b'.
            let last_pos = self.last_pos;
            self.fatal_span_verbose(
                start - BytePos(2), last_pos,
                "unterminated byte constant".to_string());
        }

        let id = if valid { self.name_from(start) } else { token::intern("?") };
        self.bump(); // advance curr past token
        return token::Byte(id);
    }

    fn scan_byte_escape(&mut self, delim: char, below_0x7f_only: bool) -> bool {
        self.scan_hex_digits(2, delim, below_0x7f_only)
    }

    fn scan_byte_string(&mut self) -> token::Lit {
        self.bump();
        let start = self.last_pos;
        let mut valid = true;

        while !self.curr_is('"') {
            if self.is_eof() {
                let last_pos = self.last_pos;
                self.fatal_span_(start, last_pos,
                                  "unterminated double quote byte string");
            }

            let ch_start = self.last_pos;
            let ch = self.curr.unwrap();
            self.bump();
            valid &= self.scan_char_or_byte(ch_start, ch, /* ascii_only = */ true, '"');
        }
        let id = if valid { self.name_from(start) } else { token::intern("??") };
        self.bump();
        return token::Binary(id);
    }

    fn scan_raw_byte_string(&mut self) -> token::Lit {
        let start_bpos = self.last_pos;
        self.bump();
        let mut hash_count = 0;
        while self.curr_is('#') {
            self.bump();
            hash_count += 1;
        }

        if self.is_eof() {
            let last_pos = self.last_pos;
            self.fatal_span_(start_bpos, last_pos, "unterminated raw string");
        } else if !self.curr_is('"') {
            let last_pos = self.last_pos;
            let ch = self.curr.unwrap();
            self.fatal_span_char(start_bpos, last_pos,
                            "only `#` is allowed in raw string delimitation; \
                             found illegal character",
                            ch);
        }
        self.bump();
        let content_start_bpos = self.last_pos;
        let mut content_end_bpos;
        'outer: loop {
            match self.curr {
                None => {
                    let last_pos = self.last_pos;
                    self.fatal_span_(start_bpos, last_pos, "unterminated raw string")
                },
                Some('"') => {
                    content_end_bpos = self.last_pos;
                    for _ in 0..hash_count {
                        self.bump();
                        if !self.curr_is('#') {
                            continue 'outer;
                        }
                    }
                    break;
                },
                Some(c) => if c > '\x7F' {
                    let last_pos = self.last_pos;
                    self.err_span_char(
                        last_pos, last_pos, "raw byte string must be ASCII", c);
                }
            }
            self.bump();
        }
        self.bump();
        return token::BinaryRaw(self.name_from_to(content_start_bpos,
                                                  content_end_bpos),
                                hash_count);
    }
}

pub fn is_whitespace(c: Option<char>) -> bool {
    match c.unwrap_or('\x00') { // None can be null for now... it's not whitespace
        ' ' | '\n' | '\t' | '\r' => true,
        _ => false
    }
}

fn in_range(c: Option<char>, lo: char, hi: char) -> bool {
    match c {
        Some(c) => lo <= c && c <= hi,
        _ => false
    }
}

fn is_dec_digit(c: Option<char>) -> bool { return in_range(c, '0', '9'); }

pub fn is_doc_comment(s: &str) -> bool {
    let res = (s.starts_with("///") && *s.as_bytes().get(3).unwrap_or(&b' ') != b'/')
              || s.starts_with("//!");
    debug!("is {:?} a doc comment? {}", s, res);
    res
}

pub fn is_block_doc_comment(s: &str) -> bool {
    let res = (s.starts_with("/**") && *s.as_bytes().get(3).unwrap_or(&b' ') != b'*')
              || s.starts_with("/*!");
    debug!("is {:?} a doc comment? {}", s, res);
    res
}

fn ident_start(c: Option<char>) -> bool {
    let c = match c { Some(c) => c, None => return false };

    (c >= 'a' && c <= 'z')
        || (c >= 'A' && c <= 'Z')
        || c == '_'
        || (c > '\x7f' && c.is_xid_start())
}

fn ident_continue(c: Option<char>) -> bool {
    let c = match c { Some(c) => c, None => return false };

    (c >= 'a' && c <= 'z')
        || (c >= 'A' && c <= 'Z')
        || (c >= '0' && c <= '9')
        || c == '_'
        || (c > '\x7f' && c.is_xid_continue())
}

#[cfg(test)]
mod test {
    use super::*;

    use codemap::{BytePos, CodeMap, Span, NO_EXPANSION};
    use diagnostic;
    use parse::token;
    use parse::token::{str_to_ident};
    use std::io;

    fn mk_sh() -> diagnostic::SpanHandler {
        // FIXME (#22405): Replace `Box::new` with `box` here when/if possible.
        let emitter = diagnostic::EmitterWriter::new(Box::new(io::sink()), None);
        let handler = diagnostic::mk_handler(true, Box::new(emitter));
        diagnostic::mk_span_handler(handler, CodeMap::new())
    }

    // open a string reader for the given string
    fn setup<'a>(span_handler: &'a diagnostic::SpanHandler,
                 teststr: String) -> StringReader<'a> {
        let fm = span_handler.cm.new_filemap("zebra.rs".to_string(), teststr);
        StringReader::new(span_handler, fm)
    }

    #[test] fn t1 () {
        let span_handler = mk_sh();
        let mut string_reader = setup(&span_handler,
            "/* my source file */ \
             fn main() { println!(\"zebra\"); }\n".to_string());
        let id = str_to_ident("fn");
        assert_eq!(string_reader.next_token().tok, token::Comment);
        assert_eq!(string_reader.next_token().tok, token::Whitespace);
        let tok1 = string_reader.next_token();
        let tok2 = TokenAndSpan{
            tok:token::Ident(id, token::Plain),
            sp:Span {lo:BytePos(21),hi:BytePos(23),expn_id: NO_EXPANSION}};
        assert_eq!(tok1,tok2);
        assert_eq!(string_reader.next_token().tok, token::Whitespace);
        // the 'main' id is already read:
        assert_eq!(string_reader.last_pos.clone(), BytePos(28));
        // read another token:
        let tok3 = string_reader.next_token();
        let tok4 = TokenAndSpan{
            tok:token::Ident(str_to_ident("main"), token::Plain),
            sp:Span {lo:BytePos(24),hi:BytePos(28),expn_id: NO_EXPANSION}};
        assert_eq!(tok3,tok4);
        // the lparen is already read:
        assert_eq!(string_reader.last_pos.clone(), BytePos(29))
    }

    // check that the given reader produces the desired stream
    // of tokens (stop checking after exhausting the expected vec)
    fn check_tokenization (mut string_reader: StringReader, expected: Vec<token::Token> ) {
        for expected_tok in &expected {
            assert_eq!(&string_reader.next_token().tok, expected_tok);
        }
    }

    // make the identifier by looking up the string in the interner
    fn mk_ident(id: &str, style: token::IdentStyle) -> token::Token {
        token::Ident(str_to_ident(id), style)
    }

    #[test] fn doublecolonparsing () {
        check_tokenization(setup(&mk_sh(), "a b".to_string()),
                           vec![mk_ident("a", token::Plain),
                                token::Whitespace,
                                mk_ident("b", token::Plain)]);
    }

    #[test] fn dcparsing_2 () {
        check_tokenization(setup(&mk_sh(), "a::b".to_string()),
                           vec![mk_ident("a",token::ModName),
                                token::ModSep,
                                mk_ident("b", token::Plain)]);
    }

    #[test] fn dcparsing_3 () {
        check_tokenization(setup(&mk_sh(), "a ::b".to_string()),
                           vec![mk_ident("a", token::Plain),
                                token::Whitespace,
                                token::ModSep,
                                mk_ident("b", token::Plain)]);
    }

    #[test] fn dcparsing_4 () {
        check_tokenization(setup(&mk_sh(), "a:: b".to_string()),
                           vec![mk_ident("a",token::ModName),
                                token::ModSep,
                                token::Whitespace,
                                mk_ident("b", token::Plain)]);
    }

    #[test] fn character_a() {
        assert_eq!(setup(&mk_sh(), "'a'".to_string()).next_token().tok,
                   token::Literal(token::Char(token::intern("a")), None));
    }

    #[test] fn character_space() {
        assert_eq!(setup(&mk_sh(), "' '".to_string()).next_token().tok,
                   token::Literal(token::Char(token::intern(" ")), None));
    }

    #[test] fn character_escaped() {
        assert_eq!(setup(&mk_sh(), "'\\n'".to_string()).next_token().tok,
                   token::Literal(token::Char(token::intern("\\n")), None));
    }

    #[test] fn lifetime_name() {
        assert_eq!(setup(&mk_sh(), "'abc".to_string()).next_token().tok,
                   token::Lifetime(token::str_to_ident("'abc")));
    }

    #[test] fn raw_string() {
        assert_eq!(setup(&mk_sh(),
                         "r###\"\"#a\\b\x00c\"\"###".to_string()).next_token()
                                                                 .tok,
                   token::Literal(token::StrRaw(token::intern("\"#a\\b\x00c\""), 3), None));
    }

    #[test] fn literal_suffixes() {
        macro_rules! test {
            ($input: expr, $tok_type: ident, $tok_contents: expr) => {{
                assert_eq!(setup(&mk_sh(), format!("{}suffix", $input)).next_token().tok,
                           token::Literal(token::$tok_type(token::intern($tok_contents)),
                                          Some(token::intern("suffix"))));
                // with a whitespace separator:
                assert_eq!(setup(&mk_sh(), format!("{} suffix", $input)).next_token().tok,
                           token::Literal(token::$tok_type(token::intern($tok_contents)),
                                          None));
            }}
        }

        test!("'a'", Char, "a");
        test!("b'a'", Byte, "a");
        test!("\"a\"", Str_, "a");
        test!("b\"a\"", Binary, "a");
        test!("1234", Integer, "1234");
        test!("0b101", Integer, "0b101");
        test!("0xABC", Integer, "0xABC");
        test!("1.0", Float, "1.0");
        test!("1.0e10", Float, "1.0e10");

        assert_eq!(setup(&mk_sh(), "2us".to_string()).next_token().tok,
                   token::Literal(token::Integer(token::intern("2")),
                                  Some(token::intern("us"))));
        assert_eq!(setup(&mk_sh(), "r###\"raw\"###suffix".to_string()).next_token().tok,
                   token::Literal(token::StrRaw(token::intern("raw"), 3),
                                  Some(token::intern("suffix"))));
        assert_eq!(setup(&mk_sh(), "br###\"raw\"###suffix".to_string()).next_token().tok,
                   token::Literal(token::BinaryRaw(token::intern("raw"), 3),
                                  Some(token::intern("suffix"))));
    }

    #[test] fn line_doc_comments() {
        assert!(is_doc_comment("///"));
        assert!(is_doc_comment("/// blah"));
        assert!(!is_doc_comment("////"));
    }

    #[test] fn nested_block_comments() {
        let sh = mk_sh();
        let mut lexer = setup(&sh, "/* /* */ */'a'".to_string());
        match lexer.next_token().tok {
            token::Comment => { },
            _ => panic!("expected a comment!")
        }
        assert_eq!(lexer.next_token().tok, token::Literal(token::Char(token::intern("a")), None));
    }

}<|MERGE_RESOLUTION|>--- conflicted
+++ resolved
@@ -620,15 +620,9 @@
         let base = 10;
 
         // find the integer representing the name
-<<<<<<< HEAD
-        self.scan_digits(base);
-        let encoded_name: u32 = self.with_str_from(start_bpos, |s| {
-            u32::from_str_radix(s, 10).unwrap_or_else(|_| {
-=======
         self.scan_digits(base, base);
         let encoded_name : u32 = self.with_str_from(start_bpos, |s| {
-            num::from_str_radix(s, 10).unwrap_or_else(|_| {
->>>>>>> 606f50c4
+            u32::from_str_radix(s, 10).unwrap_or_else(|_| {
                 panic!("expected digits representing a name, got {:?}, {}, range [{:?},{:?}]",
                       s, whence, start_bpos, self.last_pos);
             })
